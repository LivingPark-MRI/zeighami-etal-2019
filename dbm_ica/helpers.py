#!/usr/bin/env python
from __future__ import annotations

import subprocess
import sys
import traceback

from contextlib import nullcontext
from functools import wraps
from pathlib import Path
from typing import Union, TextIO

import click

DEFAULT_VERBOSITY = 2
PREFIX_RUN = '[RUN] '
PREFIX_ERROR = '[ERROR] '
DONE_MESSAGE = '[SUCCESS]'

EXT_NIFTI = '.nii'
EXT_GZIP = '.gz'
EXT_MINC = '.mnc'
EXT_TRANSFORM = '.xfm'
SUFFIX_T1 = 'T1w'
SEP_SUFFIX = '.'

SUFFIX_TEMPLATE_MASK = '_mask' # MNI template naming convention
ENV_VAR_DPATH_SHARE = 'MNI_DATAPATH'
DEFAULT_BEAST_CONF = 'default.1mm.conf'
DEFAULT_TEMPLATE = 'mni_icbm152_t1_tal_nlin_sym_09c'
DNAME_BEAST_LIB = 'beast-library-1.1'
DNAME_TEMPLATE_MAP = {
    'mni_icbm152_t1_tal_nlin_sym_09c': 'icbm152_model_09c',
    'mni_icbm152_t1_tal_nlin_sym_09a': 'icbm152_model_09a',
}

def add_suffix(
    path: Union[Path, str], 
    suffix: str, 
    sep: Union[str, None] = SEP_SUFFIX,
) -> Path:
    if sep is not None:
        if suffix.startswith(sep):
            suffix = suffix[len(sep):]
    else:
        sep = ''
    path = Path(path)
    return path.parent / f'{path.stem}{sep}{suffix}{path.suffix}'

def process_path(path: str) -> Path:
    return Path(path).expanduser().resolve()

def add_options(options):
    def _add_options(func):
        for option in reversed(options):
            func = option(func)
        return func
    return _add_options

def add_common_options():
    common_options = [
        click.option('--logfile', 'fpath_log', callback=callback_path,
                     help='Path to log file'),
        click.option('--overwrite/--no-overwrite', default=False,
                     help='Overwrite existing result files.'),
        click.option('--dry-run/--no-dry-run', default=False,
                     help='Print shell commands without executing them.'),
        click.option('-v', '--verbose', 'verbosity', count=True, 
                     default=DEFAULT_VERBOSITY,
                     help='Set/increase verbosity level (cumulative). '
                          f'Default level: {DEFAULT_VERBOSITY}.'),
        click.option('--quiet', is_flag=True, default=False,
                     help='Suppress output whenever possible. '
                          'Has priority over -v/--verbose flags.'),
    ]
    return add_options(common_options)

def add_dbm_minc_options():
    dbm_minc_options = [
        click.option('--share-dir', 'dpath_share', 
                     callback=callback_path, envvar=ENV_VAR_DPATH_SHARE,
                     help='Path to directory containing BEaST library and '
                          f'anatomical models. Uses ${ENV_VAR_DPATH_SHARE} '
                          'environment variable if not specified.'),
        click.option('--template-dir', 'dpath_templates', callback=callback_path,
                     help='Directory containing anatomical templates.'),
        click.option('--template', 'template_prefix', default=DEFAULT_TEMPLATE,
                     help='Prefix for anatomical model files. '
                          f'Valid names: {list(DNAME_TEMPLATE_MAP.keys())}. '
                          f'Default: {DEFAULT_TEMPLATE}.'),
        click.option('--beast-lib-dir', 'dpath_beast_lib', callback=callback_path,
                     help='Path to library directory for mincbeast.'),
        click.option('--beast-conf', default=DEFAULT_BEAST_CONF,
                     help='Name of configuration file for mincbeast. '
                          f'Default: {DEFAULT_BEAST_CONF}.'),
        click.option('--save-all/--save-subset', default=False,
                     help='Save all intermediate files.'),
        click.option('--compress-nii/no-compress-nii', default=True,
                     help='Compress result files.'),
    ]
    return add_options(dbm_minc_options)

def callback_path(ctx, param, value):
    if value is None:
        return None
    return process_path(value)

def with_helper(func):
    @wraps(func)
    def _with_helper(
        fpath_log: Path = None, 
        verbosity: int = DEFAULT_VERBOSITY,
        quiet: bool = False,
        dry_run: bool = False,
        overwrite: bool = False,
        prefix_run: str = PREFIX_RUN,
        prefix_error: str = PREFIX_ERROR,
        **kwargs,
    ):

        with_log = (fpath_log is not None)
        if with_log:
            fpath_log.parent.mkdir(parents=True, exist_ok=True)

        with fpath_log.open('w') if with_log else nullcontext() as file_log:
            helper = ScriptHelper(
                file_log=file_log,
                verbosity=verbosity,
                quiet=quiet,
                dry_run=dry_run,
                overwrite=overwrite,
                prefix_run=prefix_run,
                prefix_error=prefix_error,
            )
            try:
                helper.timestamp()
                helper.print_separation()
                
                func(helper=helper, **kwargs)

                if helper.callback_success is not None:
                    helper.callback_success()

                helper.done()

            except Exception:

                if helper.callback_failure is not None:
                    helper.callback_failure()

                helper.print_error_and_exit(traceback.format_exc())

            finally:
<<<<<<< HEAD
                helper.print_separation()
=======

                if helper.callback_always is not None:
                    helper.callback_success()

>>>>>>> 2798700f
                helper.timestamp()

    return _with_helper

def check_dbm_inputs(func):
    @wraps(func)
    def _check_dbm_inputs(
        helper: ScriptHelper,
        dpath_share: Union[None, Path] = None,
        dpath_templates: Union[None, Path] = None,
        template_prefix: str = DEFAULT_TEMPLATE,
        dpath_beast_lib: str = DNAME_BEAST_LIB,
        beast_conf: str = DEFAULT_BEAST_CONF,
        **kwargs,
    ):

        # make sure necessary paths are given
        if dpath_share is None and (dpath_templates is None or dpath_beast_lib is None):
                helper.print_error_and_exit('If --share-dir is not given, both '
                                            '--template-dir and --beast-lib-dir '
                                            'must be specified.')
        if dpath_templates is None:
            dpath_templates = dpath_share / DNAME_TEMPLATE_MAP[template_prefix]
        if dpath_beast_lib is None:
            dpath_beast_lib = dpath_share / DNAME_BEAST_LIB

        # generate paths for template files and make sure they are valid
        fpath_template = dpath_templates / f'{template_prefix}{EXT_MINC}'
        fpath_template_mask = add_suffix(fpath_template, 
                                        SUFFIX_TEMPLATE_MASK, sep=None)
        if not fpath_template.exists():
            helper.print_error_and_exit(f'Template file not found: {fpath_template}')
        if not fpath_template_mask.exists():
            helper.print_error_and_exit(
                f'Template mask file not found: {fpath_template_mask}'
            )

        # make sure beast library and config file can be found
        if not dpath_beast_lib.exists():
            helper.print_error_and_exit(
                f'BEaST library directory not found: {dpath_beast_lib}'
            )
        fpath_conf = dpath_beast_lib / beast_conf
        if not fpath_conf.exists():
            helper.print_error_and_exit(f'mincbeast config file not found: {fpath_conf}')

        func(
            helper=helper,
            dpath_templates=dpath_templates,
            template_prefix=template_prefix,
            fpath_template=fpath_template,
            fpath_template_mask=fpath_template_mask,
            dpath_beast_lib=dpath_beast_lib,
            fpath_conf=fpath_conf,
            **kwargs,
        )

    return _check_dbm_inputs

class ScriptHelper():

    def __init__(
            self,
            file_log: Union[None, TextIO] = None,
            verbosity=2,
            quiet=False,
            dry_run=False,
            overwrite=False,
            prefix_run=PREFIX_RUN,
            prefix_error=PREFIX_ERROR,
            done_message=DONE_MESSAGE,
            callback_always=None,
            callback_success=None,
            callback_failure=None,
        ) -> None:

        # quiet overrides verbosity
        if quiet:
            verbosity = 0

        self.file_log = file_log
        self.verbosity = verbosity
        self.quiet = quiet
        self.dry_run = dry_run
        self.overwrite = overwrite
        self.prefix_run = prefix_run
        self.prefix_error = prefix_error
        self.done_message = done_message
        self.callback_always = callback_always
        self.callback_success = callback_success
        self.callback_failure = callback_failure

    def verbose(self, threshold=0):
        return self.verbosity > threshold
    
    @property
    def verbose(self):
        return self.verbosity > 0

    def echo(self, message='', prefix='', text_color=None, color_prefix_only=False):
        """
        Print a message and newline to stdout or a file, similar to click.echo() 
        but with some color processing.

        Parameters
        ----------
        message : str
            Message to print
        prefix : str, optional
            Prefix to prepend to message, by default ''
        text_color : str or None, optional
            Color name, by default None
        color_prefix_only : bool, optional
            Whether to only color the prefix instead of the entire text, by default False
        """

        # format text to print
        if (prefix != '') and (color_prefix_only):
            text = f'{click.style(prefix, fg=text_color)}{message}'
        else:
            text = click.style(f'{prefix}{message}', fg=text_color)

        click.echo(text, color=True, file=self.file_log)

    def print_separation(self, symbol='-', length=20):
        self.echo(symbol * length)

    def print_info(self, message='', text_color=None):
        if self.verbose:
            self.echo(message=message, text_color=text_color)

    def print_outcome(self, message='', text_color='blue'):
        self.echo(message=message, text_color=text_color)

    def print_error_and_exit(self, message, text_color='red', exit_code=1):
        """Print a message and exit the program.

        Parameters
        ----------
        message : str
            Error message
        text_color : str, optional
            Color name, by default 'red'
        exit_code : int, optional
            Program return code, by default 1
        """
        self.echo(message, prefix=self.prefix_error, text_color=text_color)
        sys.exit(exit_code)

    def run_command(
            self,
            args: list[str],
            shell=False,
            stdout=None,
            stderr=None,
            silent=False,
            force=False,
        ):
        """Run a shell command.

        Parameters
        ----------
        args : list[str]
            Command to pass to subprocess.run()
        shell : bool, optional
            Whether to execute command through the shell, by default False
        stdout : file object, int, or None, optional
            Standard output for executed program, by default None
        stderr : file object, int, or None, optional
            Standard error for execute program, by default None
        silent : bool, optional
            Whether to execute the command without printing the command or the output
        force : bool, optional
            Execute the command even if self.dry_run is True
        """
        args = [str(arg) for arg in args if arg != '']
        args_str = ' '.join(args)
        if not silent and ((self.verbosity > 0) or self.dry_run):
            self.echo(f'{args_str}', prefix=PREFIX_RUN, text_color='yellow',
                      color_prefix_only=self.dry_run)
        if force or (not self.dry_run):
            if stdout is None:
                if silent or self.verbosity < 2:
                    # note: this doesn't silence everything because some MINC
                    #       tools print a lot of output to stderr
                    stdout = subprocess.DEVNULL
                else:
                    stdout = self.file_log
            if stderr is None:
                stderr = self.file_log
            try:
                subprocess.run(args, check=True, shell=shell,
                               stdout=stdout, stderr=stderr)
            except subprocess.CalledProcessError as ex:
                self.print_error_and_exit(
                    f'\nCommand {args_str} returned {ex.returncode}',
                    exit_code=ex.returncode,
                )

    def timestamp(self):
        """Print the current time."""
        self.run_command(['date'], force=True)

    def done(self):
        self.echo(self.done_message, text_color='green')

    def mkdir(self, path: Union[str, Path], parents=True, exist_ok=None):
        if exist_ok is None:
            exist_ok = self.overwrite
        if not self.dry_run:
            Path(path).mkdir(parents=parents, exist_ok=exist_ok)

    def check_dir(self, dpath: Path):
        if dpath.exists() and (not self.overwrite):
            if sum([p.is_file() for p in dpath.rglob('*')]) != 0:
                self.print_error_and_exit(
                    f'Directory {dpath} exists and is not empty. '
                    'Use --overwrite to overwrite.'
                )
        return dpath

    def check_file(self, fpath: Path):
        if fpath.exists() and not self.overwrite:
            self.print_error_and_exit(
                f'File {fpath} exists. Use --overwrite to overwrite.'
            )<|MERGE_RESOLUTION|>--- conflicted
+++ resolved
@@ -151,14 +151,11 @@
                 helper.print_error_and_exit(traceback.format_exc())
 
             finally:
-<<<<<<< HEAD
-                helper.print_separation()
-=======
 
                 if helper.callback_always is not None:
                     helper.callback_success()
 
->>>>>>> 2798700f
+                helper.print_separation()
                 helper.timestamp()
 
     return _with_helper
